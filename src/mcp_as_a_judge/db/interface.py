--- conflicted
+++ resolved
@@ -21,18 +21,12 @@
     source: str  # tool name
     input: str  # tool input query
     output: str  # tool output string
-<<<<<<< HEAD
+    tokens: int = Field(
+        default=0
+    )  # combined token count for input + output (1 token ≈ 4 characters)
     timestamp: int = Field(
         default_factory=lambda: int(time.time()), index=True
     )  # when the record was created (epoch seconds)
-=======
-    tokens: int = Field(
-        default=0
-    )  # combined token count for input + output (1 token ≈ 4 characters)
-    timestamp: datetime = Field(
-        default_factory=datetime.utcnow, index=True
-    )  # when the record was created
->>>>>>> 3b73bbc1
 
 
 class ConversationHistoryDB(ABC):
