--- conflicted
+++ resolved
@@ -7,10 +7,6 @@
 
 import time
 import uuid
-<<<<<<< HEAD
-=======
-from datetime import UTC, datetime
->>>>>>> 3b73bbc1
 
 from sqlalchemy import create_engine
 from sqlmodel import Session, SQLModel, desc, select
@@ -215,11 +211,7 @@
     ) -> str:
         """Save a conversation record to SQLite database with LRU cleanup."""
         record_id = str(uuid.uuid4())
-<<<<<<< HEAD
         timestamp = int(time.time())
-=======
-        timestamp = datetime.now(UTC)
->>>>>>> 3b73bbc1
 
         logger.info(
             f"💾 Saving conversation to SQLModel SQLite DB: record {record_id} "
